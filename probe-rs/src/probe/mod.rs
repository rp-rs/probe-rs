pub(crate) mod daplink;
pub(crate) mod jlink;
pub(crate) mod stlink;

use crate::architecture::arm::{DAPAccess, PortType};
use crate::config::{RegistryError, TargetSelector};
use crate::error::Error;
use crate::itm::SwvReader;
use crate::{Memory, Session};
use jlink::list_jlink_devices;
use std::fmt;
use thiserror::Error;

#[derive(Copy, Clone, PartialEq, Debug, serde::Serialize, serde::Deserialize)]
pub enum WireProtocol {
    Swd,
    Jtag,
}

impl fmt::Display for WireProtocol {
    fn fmt(&self, f: &mut fmt::Formatter) -> fmt::Result {
        match self {
            WireProtocol::Swd => write!(f, "SWD"),
            WireProtocol::Jtag => write!(f, "JTAG"),
        }
    }
}

impl std::str::FromStr for WireProtocol {
    type Err = String;

    fn from_str(s: &str) -> Result<Self, Self::Err> {
        match &s.to_ascii_lowercase()[..] {
            "swd" => Ok(WireProtocol::Swd),
            "jtag" => Ok(WireProtocol::Jtag),
            _ => Err(format!(
                "'{}' is not a valid protocol. Choose from [swd, jtag].",
                s
            )),
        }
    }
}

/// A command queued in a batch for later execution
///
/// Mostly used internally but returned in DebugProbeError to indicate
/// which batched command actually encountered the error.
#[derive(Copy, Clone, Debug)]
pub enum BatchCommand {
    Read(PortType, u16),
    Write(PortType, u16, u32),
}

impl fmt::Display for BatchCommand {
    fn fmt(&self, f: &mut fmt::Formatter) -> fmt::Result {
        match *self {
            BatchCommand::Read(port, addr) => write!(f, "Read(port={:?}, addr={})", port, addr),
            BatchCommand::Write(port, addr, data) => write!(
                f,
                "Write(port={:?}, addr={}, data=0x{:08x}",
                port, addr, data
            ),
        }
    }
}

#[derive(Error, Debug)]
pub enum DebugProbeError {
    #[error("USB Communication Error")]
    USB(#[source] Option<Box<dyn std::error::Error + Send + Sync>>),
    #[error("The firmware on the probe is outdated")]
    ProbeFirmwareOutdated,
    #[error("An error specific to a probe type occured: {0}")]
    ProbeSpecific(#[source] Box<dyn std::error::Error + Send + Sync>),
    // TODO: Unknown errors are not very useful, this should be removed.
    #[error("An unknown error occured.")]
    Unknown,
    #[error("Probe could not be created.")]
    ProbeCouldNotBeCreated,
    #[error("Probe does not support protocol {0}.")]
    UnsupportedProtocol(WireProtocol),
    // TODO: This is core specific, so should probably be moved there.
    #[error("Operation timed out.")]
    Timeout,
    #[error("An error specific to the selected architecture occured: {0}")]
    ArchitectureSpecific(#[source] Box<dyn std::error::Error + Send + Sync>),
    #[error("The connected probe does not support the interface '{0}'")]
    InterfaceNotAvailable(&'static str),
    #[error("An error occured while working with the registry occured: {0}")]
    Registry(#[from] RegistryError),
    #[error("Tried to close interface while it was still in use.")]
    InterfaceInUse,
    #[error("The requested speed setting ({0} kHz) is not supported by the probe.")]
    UnsupportedSpeed(u32),
    #[error("You need to be attached to the target to perform this action.")]
    NotAttached,
    #[error("You need to be detached from the target to perform this action.")]
    Attached,
    #[error("Some functionality was not implemented yet")]
    NotImplemented(&'static str),
    #[error("Error in previous batched command: {0}")]
    BatchError(BatchCommand),
}

/// The Probe struct is a generic wrapper over the different
/// probes supported.
///
/// # Examples
///
/// ## Open the first probe found
///
/// The `list_all` and `from_probe_info` functions can be used
/// to create a new `Probe`:
///
/// ```no_run
/// use probe_rs::Probe;
///
/// let probe_list = Probe::list_all();
/// let probe = Probe::from_probe_info(&probe_list[0]);
/// ```
#[derive(Debug)]
pub struct Probe {
    inner: Box<dyn DebugProbe>,
    attached: bool,
}

impl Probe {
    pub fn new(probe: impl DebugProbe + 'static) -> Self {
        Self {
            inner: Box::new(probe),
            attached: false,
        }
    }

    /// Get a list of all debug probes found.
    /// This can be used to select the debug probe which
    /// should be used.
    pub fn list_all() -> Vec<DebugProbeInfo> {
        let mut list = daplink::tools::list_daplink_devices();
        list.extend(stlink::tools::list_stlink_devices());

        list.extend(list_jlink_devices().expect("Failed to list J-Link devices."));

        list
    }

    /// Create a `Probe` from `DebugProbeInfo`. Use the
    /// `Probe::list_all()` function to get the information
    /// about all probes available.
    pub fn from_probe_info(info: &DebugProbeInfo) -> Result<Self, DebugProbeError> {
        let probe = match info.probe_type {
            DebugProbeType::DAPLink => {
                let dap_link = daplink::DAPLink::new_from_probe_info(info)?;
                Probe::from_specific_probe(dap_link)
            }
            DebugProbeType::STLink => {
                let link = stlink::STLink::new_from_probe_info(info)?;
                Probe::from_specific_probe(link)
            }
            DebugProbeType::JLink => {
                let link = jlink::JLink::new_from_probe_info(info)?;
                Probe::from_specific_probe(link)
            }
        };

        Ok(probe)
    }

    pub fn from_specific_probe(probe: Box<dyn DebugProbe>) -> Self {
        Probe {
            inner: probe,
            attached: false,
        }
    }

    // /// Tries to mass erase a locked nRF52 chip, this process may timeout, if it does, the chip
    // /// might be unlocked or not, it is advised to try again if flashing fails
    // pub fn nrf_recover(&mut self) -> Result<(), DebugProbeError> {
    //     let ctrl_port = match get_ap_by_idr(self, |idr| idr == CTRL_AP_IDR) {
    //         Some(port) => CtrlAP::from(port),
    //         None => {
    //             return Err(DebugProbeError::AccessPortError(
    //                 AccessPortError::CtrlAPNotFound,
    //             ));
    //         }
    //     };
    //     log::info!("Starting mass erase...");
    //     let mut erase_reg = ERASEALL::from(1);
    //     let status_reg = ERASEALLSTATUS::from(0);
    //     let mut reset_reg = RESET::from(1);

    //     // Reset first
    //     self.write_ap_register(ctrl_port, reset_reg)?;
    //     reset_reg.RESET = false;
    //     self.write_ap_register(ctrl_port, reset_reg)?;

    //     self.write_ap_register(ctrl_port, erase_reg)?;

    //     // Prepare timeout
    //     let now = Instant::now();
    //     let status = self.read_ap_register(ctrl_port, status_reg)?;
    //     log::info!("Erase status: {:?}", status.ERASEALLSTATUS);
    //     let timeout = loop {
    //         let status = self.read_ap_register(ctrl_port, status_reg)?;
    //         if !status.ERASEALLSTATUS {
    //             break false;
    //         }
    //         if now.elapsed().as_secs() >= UNLOCK_TIMEOUT {
    //             break true;
    //         }
    //     };
    //     reset_reg.RESET = true;
    //     self.write_ap_register(ctrl_port, reset_reg)?;
    //     reset_reg.RESET = false;
    //     self.write_ap_register(ctrl_port, reset_reg)?;
    //     erase_reg.ERASEALL = false;
    //     self.write_ap_register(ctrl_port, erase_reg)?;
    //     if timeout {
    //         log::error!(
    //             "    {} Mass erase process timeout, the chip might still be locked.",
    //             "Error".red().bold()
    //         );
    //     } else {
    //         log::info!("Mass erase completed, chip unlocked");
    //     }
    //     Ok(())
    // }

    /// Get human readable name for the probe
    pub fn get_name(&self) -> String {
        self.inner.get_name().to_string()
    }

    /// Enters debug mode
    pub fn attach(mut self, target: impl Into<TargetSelector>) -> Result<Session, Error> {
        self.inner.attach()?;
        self.attached = true;

        Session::new(self, target)
    }

    pub fn attach_to_unspecified(&mut self) -> Result<(), Error> {
        self.inner.attach()?;
        self.attached = true;
        Ok(())
    }

    /// Selects the transport protocol to be used by the debug probe.
    pub fn select_protocol(&mut self, protocol: WireProtocol) -> Result<(), DebugProbeError> {
        if !self.attached {
            self.inner.select_protocol(protocol)
        } else {
            Err(DebugProbeError::Attached)
        }
    }

    /// Leave debug mode
    pub fn detach(&mut self) -> Result<(), DebugProbeError> {
        self.attached = false;
        self.inner.detach()?;
        Ok(())
    }

    /// Resets the target device.
    pub fn target_reset(&mut self) -> Result<(), DebugProbeError> {
        self.inner.target_reset()
    }

    /// Configure protocol speed to use in kHz
    pub fn set_speed(&mut self, speed_khz: u32) -> Result<u32, DebugProbeError> {
        if !self.attached {
            self.inner.set_speed(speed_khz)
        } else {
            Err(DebugProbeError::Attached)
        }
    }

    /// Configured protocol speed in kHz
    pub fn speed_khz(&self) -> u32 {
        self.inner.speed()
    }

    /// Returns a probe specific memory interface if any is present for given probe.
    pub fn dedicated_memory_interface(&self) -> Result<Option<Memory>, DebugProbeError> {
        if !self.attached {
            Err(DebugProbeError::NotAttached)
        } else {
            Ok(self.inner.dedicated_memory_interface())
        }
    }

    pub fn has_dap_interface(&self) -> bool {
        self.inner.get_interface_dap().is_some()
    }

    pub fn get_interface_dap(&self) -> Result<Option<&dyn DAPAccess>, DebugProbeError> {
        if !self.attached {
            Err(DebugProbeError::NotAttached)
        } else {
            Ok(self.inner.get_interface_dap())
        }
    }

    pub fn get_interface_dap_mut(&mut self) -> Result<Option<&mut dyn DAPAccess>, DebugProbeError> {
        if !self.attached {
            Err(DebugProbeError::NotAttached)
        } else {
            Ok(self.inner.get_interface_dap_mut())
        }
    }

    pub fn has_jtag_interface(&self) -> bool {
        self.inner.get_interface_jtag().is_some()
    }

    pub fn get_interface_jtag(&self) -> Result<Option<&dyn JTAGAccess>, DebugProbeError> {
        if !self.attached {
            Err(DebugProbeError::NotAttached)
        } else {
            Ok(self.inner.get_interface_jtag())
        }
    }

    pub fn get_interface_jtag_mut(
        &mut self,
    ) -> Result<Option<&mut dyn JTAGAccess>, DebugProbeError> {
        if !self.attached {
            Err(DebugProbeError::NotAttached)
        } else {
            Ok(self.inner.get_interface_jtag_mut())
        }
    }

    pub fn get_interface_itm(&self) -> Option<&dyn SwvReader> {
        self.inner.get_interface_itm()
    }

    pub fn get_interface_itm_mut(&mut self) -> Option<&mut dyn SwvReader> {
        self.inner.get_interface_itm_mut()
    }
}

pub trait DebugProbe: Send + Sync + fmt::Debug {
    fn new_from_probe_info(info: &DebugProbeInfo) -> Result<Box<Self>, DebugProbeError>
    where
        Self: Sized;

    /// Get human readable name for the probe
    fn get_name(&self) -> &str;

    /// Get the currently used maximum speed for the debug protocol in kHz.
    ///
    /// Not all probes report which speed is used, meaning this value is not
    /// always the actual speed used. However, the speed should not be any
    /// higher than this value.
    fn speed(&self) -> u32;

    /// Set the speed in kHz used for communication with the target device.
    ///
    /// The desired speed might not be supported by the probe. If the desired
    /// speed is not directly supported, a lower speed will be selected if possible.
    ///
    /// If possible, the actual speed used is returned by the function. Some probes
    /// cannot report this, so the value may be inaccurate.
    ///
    /// If the requested speed is not supported,
    /// `DebugProbeError::UnsupportedSpeed` will be returned.
    ///
    fn set_speed(&mut self, speed_khz: u32) -> Result<u32, DebugProbeError>;

    /// Enters debug mode
    fn attach(&mut self) -> Result<(), DebugProbeError>;

    /// Leave debug mode
    fn detach(&mut self) -> Result<(), DebugProbeError>;

    /// Hard-resets the target device.
    fn target_reset(&mut self) -> Result<(), DebugProbeError>;

    /// Selects the transport protocol to be used by the debug probe.
    fn select_protocol(&mut self, protocol: WireProtocol) -> Result<(), DebugProbeError>;

    /// Returns a probe specific memory interface if any is present for given probe.
    fn dedicated_memory_interface(&self) -> Option<Memory>;

    fn get_interface_dap(&self) -> Option<&dyn DAPAccess>;

    fn get_interface_dap_mut(&mut self) -> Option<&mut dyn DAPAccess>;

<<<<<<< HEAD
    fn get_interface_itm(&self) -> Option<&dyn SwvReader>;

    fn get_interface_itm_mut(&mut self) -> Option<&mut dyn SwvReader>;
=======
    fn get_interface_jtag(&self) -> Option<&dyn JTAGAccess>;

    fn get_interface_jtag_mut(&mut self) -> Option<&mut dyn JTAGAccess>;
>>>>>>> 57a658fc
}

#[derive(Debug, Clone)]
pub enum DebugProbeType {
    DAPLink,
    STLink,
    JLink,
}

#[derive(Clone)]
pub struct DebugProbeInfo {
    pub identifier: String,
    pub vendor_id: u16,
    pub product_id: u16,
    pub serial_number: Option<String>,
    pub probe_type: DebugProbeType,
}

impl std::fmt::Debug for DebugProbeInfo {
    fn fmt(&self, f: &mut std::fmt::Formatter) -> std::fmt::Result {
        write!(
            f,
            "{} (VID: {:04x}, PID: {:04x}, {}{:?})",
            self.identifier,
            self.vendor_id,
            self.product_id,
            self.serial_number
                .clone()
                .map_or("".to_owned(), |v| format!("Serial: {},", v)),
            self.probe_type
        )
    }
}

impl DebugProbeInfo {
    /// Creates a new info struct that uniquely identifies a probe.
    pub fn new<S: Into<String>>(
        identifier: S,
        vendor_id: u16,
        product_id: u16,
        serial_number: Option<String>,
        probe_type: DebugProbeType,
    ) -> Self {
        Self {
            identifier: identifier.into(),
            vendor_id,
            product_id,
            serial_number,
            probe_type,
        }
    }

    /// Open the probe described by this `DebugProbeInfo`.
    pub fn open(&self) -> Result<Probe, DebugProbeError> {
        Probe::from_probe_info(&self)
    }
}

#[derive(Default, Debug)]
pub struct FakeProbe;

impl DebugProbe for FakeProbe {
    fn new_from_probe_info(_info: &DebugProbeInfo) -> Result<Box<Self>, DebugProbeError>
    where
        Self: Sized,
    {
        Err(DebugProbeError::ProbeCouldNotBeCreated)
    }

    /// Get human readable name for the probe
    fn get_name(&self) -> &str {
        "Mock probe for testing"
    }

    fn speed(&self) -> u32 {
        unimplemented!()
    }

    fn set_speed(&mut self, _speed_khz: u32) -> Result<u32, DebugProbeError> {
        unimplemented!()
    }

    fn attach(&mut self) -> Result<(), DebugProbeError> {
        unimplemented!()
    }

    fn select_protocol(&mut self, _protocol: WireProtocol) -> Result<(), DebugProbeError> {
        unimplemented!()
    }

    /// Leave debug mode
    fn detach(&mut self) -> Result<(), DebugProbeError> {
        Ok(())
    }

    /// Resets the target device.
    fn target_reset(&mut self) -> Result<(), DebugProbeError> {
        Err(DebugProbeError::Unknown)
    }

    fn dedicated_memory_interface(&self) -> Option<Memory> {
        None
    }

    fn get_interface_dap(&self) -> Option<&dyn DAPAccess> {
        None
    }

    fn get_interface_dap_mut(&mut self) -> Option<&mut dyn DAPAccess> {
        None
    }

<<<<<<< HEAD
    fn get_interface_itm(&self) -> Option<&dyn SwvReader> {
        None
    }

    fn get_interface_itm_mut(&mut self) -> Option<&mut dyn SwvReader> {
=======
    fn get_interface_jtag(&self) -> Option<&dyn JTAGAccess> {
        None
    }

    fn get_interface_jtag_mut(&mut self) -> Option<&mut dyn JTAGAccess> {
>>>>>>> 57a658fc
        None
    }
}

impl DAPAccess for FakeProbe {
    /// Reads the DAP register on the specified port and address
    fn read_register(&mut self, _port: PortType, _addr: u16) -> Result<u32, DebugProbeError> {
        Err(DebugProbeError::Unknown)
    }

    /// Writes a value to the DAP register on the specified port and address
    fn write_register(
        &mut self,
        _port: PortType,
        _addr: u16,
        _value: u32,
    ) -> Result<(), DebugProbeError> {
        Err(DebugProbeError::Unknown)
    }
}

/// Low-Level Access to the JTAG protocol
///
/// This trait should be implemented by all probes which offer low-level access to
/// the JTAG protocol, i.e. directo control over the bytes sent and received.
pub trait JTAGAccess {
    fn read_register(&mut self, address: u32, len: u32) -> Result<Vec<u8>, DebugProbeError>;

    /// For Riscv, and possibly other interfaces, the JTAG interface has to remain in
    /// the idle state for several cycles between consecutive accesses to the DR register.
    ///
    /// This function configures the number of idle cycles which are inserted after each access.
    fn set_idle_cycles(&mut self, idle_cycles: u8);

    /// Write to a JTAG register
    ///
    /// This function will perform a write to the IR register, if necessary,
    /// to select the correct register, and then to the DR register, to transmit the
    /// data. The data shifted out of the DR register will be returned.
    fn write_register(
        &mut self,
        address: u32,
        data: &[u8],
        len: u32,
    ) -> Result<Vec<u8>, DebugProbeError>;
}<|MERGE_RESOLUTION|>--- conflicted
+++ resolved
@@ -387,15 +387,13 @@
 
     fn get_interface_dap_mut(&mut self) -> Option<&mut dyn DAPAccess>;
 
-<<<<<<< HEAD
+    fn get_interface_jtag(&self) -> Option<&dyn JTAGAccess>;
+
+    fn get_interface_jtag_mut(&mut self) -> Option<&mut dyn JTAGAccess>;
+
     fn get_interface_itm(&self) -> Option<&dyn SwvReader>;
 
     fn get_interface_itm_mut(&mut self) -> Option<&mut dyn SwvReader>;
-=======
-    fn get_interface_jtag(&self) -> Option<&dyn JTAGAccess>;
-
-    fn get_interface_jtag_mut(&mut self) -> Option<&mut dyn JTAGAccess>;
->>>>>>> 57a658fc
 }
 
 #[derive(Debug, Clone)]
@@ -508,19 +506,19 @@
         None
     }
 
-<<<<<<< HEAD
+    fn get_interface_jtag(&self) -> Option<&dyn JTAGAccess> {
+        None
+    }
+
+    fn get_interface_jtag_mut(&mut self) -> Option<&mut dyn JTAGAccess> {
+        None
+    }
+
     fn get_interface_itm(&self) -> Option<&dyn SwvReader> {
         None
     }
 
     fn get_interface_itm_mut(&mut self) -> Option<&mut dyn SwvReader> {
-=======
-    fn get_interface_jtag(&self) -> Option<&dyn JTAGAccess> {
-        None
-    }
-
-    fn get_interface_jtag_mut(&mut self) -> Option<&mut dyn JTAGAccess> {
->>>>>>> 57a658fc
         None
     }
 }
